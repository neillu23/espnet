--- conflicted
+++ resolved
@@ -85,11 +85,8 @@
 )
 @pytest.mark.parametrize(
     "loss_type",
-<<<<<<< HEAD
     ["ci_sdr", "si_snr", "snr", "mask_mse", "magnitude", "spectrum", "spectrum_log"],
-=======
-    ["snr", "si_snr", "ci_sdr", "mask_mse", "magnitude", "spectrum", "spectrum_log"],
->>>>>>> 5e427ceb
+
 )
 @pytest.mark.parametrize("stft_consistency", [True, False])
 @pytest.mark.parametrize(
@@ -99,21 +96,9 @@
 def test_single_channel_model(
     encoder, decoder, separator, stft_consistency, loss_type, mask_type, training
 ):
-<<<<<<< HEAD
     if not is_torch_1_2_plus:
         pytest.skip("Pytorch Version Under 1.2 is not supported for Enh task")
 
-    shapes = (2, 100) if loss_type != "ci_sdr" else (2, 768)
-    inputs = torch.randn(*shapes)
-    ilens = (
-        torch.LongTensor([100, 80])
-        if loss_type != "ci_sdr"
-        else torch.LongTensor([768, 700])
-    )
-    speech_refs = [torch.randn(*shapes).float(), torch.randn(*shapes).float()]
-
-    if loss_type not in ("ci_sdr", "si_snr", "snr") and isinstance(
-=======
     if loss_type == "ci_sdr":
         inputs = torch.randn(2, 300)
         ilens = torch.LongTensor([300, 200])
@@ -124,8 +109,8 @@
         ilens = torch.LongTensor([100, 80])
         speech_refs = [torch.randn(2, 100).float(), torch.randn(2, 100).float()]
 
+
     if loss_type not in ("snr", "si_snr", "ci_sdr") and isinstance(
->>>>>>> 5e427ceb
         encoder, ConvEncoder
     ):
         with pytest.raises(TypeError):
@@ -138,7 +123,6 @@
                 mask_type=mask_type,
             )
         return
-<<<<<<< HEAD
 
     if stft_consistency and loss_type in (
         "mask_mse",
@@ -146,9 +130,7 @@
         "si_snr",
         "snr",
     ):
-=======
-    if stft_consistency and loss_type in ("mask_mse", "snr", "si_snr", "ci_sdr"):
->>>>>>> 5e427ceb
+
         with pytest.raises(ValueError):
             enh_model = ESPnetEnhancementModel(
                 encoder=encoder,
@@ -265,16 +247,14 @@
     )
     decoder = STFTDecoder(n_fft=8, hop_length=2)
 
-<<<<<<< HEAD
+
     if stft_consistency and loss_type in (
         "mask_mse",
         "ci_sdr",
         "si_snr",
         "snr",
     ):
-=======
-    if stft_consistency and loss_type in ("mask_mse", "snr", "si_snr", "ci_sdr"):
->>>>>>> 5e427ceb
+
         # skip this condition
         return
 
