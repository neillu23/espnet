#!/usr/bin/env bash
# Set bash to 'debug' mode, it will exit on :
# -e 'error', -u 'undefined variable', -o ... 'error in pipeline', -x 'print commands',
set -e
set -u
set -o pipefail

# language related
src_lang=zh # ar ca cy de et es fa fr id it ja lv mn nl pt ru sl sv ta tr zh
version=c # c or t (please refer to cvss paper for details)

# kmeans related
clustering_portion=1
clustering_num_clusters=500
feature_layer=6

train_set=train_${src_lang}
train_dev=dev_${src_lang}
test_sets="test_${src_lang} dev_${src_lang}"

st_config=conf/train_s2st_discrete_unit.yaml
use_src_lang=true
use_tgt_lang=true
inference_config=conf/decode_s2st.yaml
vocoder_file=
score_asr_model_tag=

./s2st.sh \
    --ngpu 1 \
    --nj 64 \
    --inference_nj 64 \
    --use_discrete_unit true \
    --local_data_opts "--stage 2 --src_lang ${src_lang} --version ${version}" \
    --feats_type raw \
    --audio_format "wav" \
    --use_src_lang ${use_src_lang} \
    --use_tgt_lang ${use_tgt_lang} \
    --token_joint false \
    --src_lang ${src_lang} \
    --tgt_lang en \
    --feature_layer ${feature_layer} \
    --s3prl_upstream_name hubert \
    --storage_save_mode false \
<<<<<<< HEAD
    --clustering_num_threads 20 \
=======
    --clustering_num_threads 8 \
>>>>>>> 0762440c
    --clustering_portion ${clustering_portion} \
    --feature_num_clusters ${clustering_num_clusters} \
    --src_token_type "char" \
    --tgt_token_type "char" \
    --s2st_config "${st_config}" \
    --inference_config "${inference_config}" \
    --vocoder_file "${vocoder_file}" \
    --score_asr_model_tag "${score_asr_model_tag}" \
    --train_set "${train_set}" \
    --valid_set "${train_dev}" \
    --test_sets "${test_sets}" "$@"
    # --use_discrete_unit_not_unique true \
    # --km_tag mhubert_base \<|MERGE_RESOLUTION|>--- conflicted
+++ resolved
@@ -41,11 +41,7 @@
     --feature_layer ${feature_layer} \
     --s3prl_upstream_name hubert \
     --storage_save_mode false \
-<<<<<<< HEAD
     --clustering_num_threads 20 \
-=======
-    --clustering_num_threads 8 \
->>>>>>> 0762440c
     --clustering_portion ${clustering_portion} \
     --feature_num_clusters ${clustering_num_clusters} \
     --src_token_type "char" \
