# ====== About run.pl, queue.pl, slurm.pl, and ssh.pl ======
# Usage: <cmd>.pl [options] JOB=1:<nj> <log> <command...>
# e.g.
#   run.pl --mem 4G JOB=1:10 echo.JOB.log echo JOB
#
# Options:
#   --time <time>: Limit the maximum time to execute.
#   --mem <mem>: Limit the maximum memory usage.
#   -–max-jobs-run <njob>: Limit the number parallel jobs. This is ignored for non-array jobs.
#   --num-threads <ngpu>: Specify the number of CPU core.
#   --gpu <ngpu>: Specify the number of GPU devices.
#   --config: Change the configuration file from default.
#
# "JOB=1:10" is used for "array jobs" and it can control the number of parallel jobs.
# The left string of "=", i.e. "JOB", is replaced by <N>(Nth job) in the command and the log file name,
# e.g. "echo JOB" is changed to "echo 3" for the 3rd job and "echo 8" for 8th job respectively.
# Note that the number must start with a positive number, so you can't use "JOB=0:10" for example.
#
# run.pl, queue.pl, slurm.pl, and ssh.pl have unified interface, not depending on its backend.
# These options are mapping to specific options for each backend and
# it is configured by "conf/queue.conf" and "conf/slurm.conf" by default.
# If jobs failed, your configuration might be wrong for your environment.
#
#
# The official documentation for run.pl, queue.pl, slurm.pl, and ssh.pl:
#   "Parallelization in Kaldi": http://kaldi-asr.org/doc/queue.html
# =========================================================~


# Select the backend used by run.sh from "local", "stdout", "sge", "slurm", or "ssh"
<<<<<<< HEAD
cmd_backend='jhu'
=======
cmd_backend='slurm'
>>>>>>> 0762440c

# Local machine, without any Job scheduling system
if [ "${cmd_backend}" = local ]; then

    # The other usage
    export train_cmd="run.pl"
    # Used for "*_train.py": "--gpu" is appended optionally by run.sh
    export cuda_cmd="run.pl"
    # Used for "*_recog.py"
    export decode_cmd="run.pl"

# Local machine logging to stdout and log file, without any Job scheduling system
elif [ "${cmd_backend}" = stdout ]; then

    # The other usage
    export train_cmd="stdout.pl"
    # Used for "*_train.py": "--gpu" is appended optionally by run.sh
    export cuda_cmd="stdout.pl"
    # Used for "*_recog.py"
    export decode_cmd="stdout.pl"


# "qsub" (Sun Grid Engine, or derivation of it)
elif [ "${cmd_backend}" = sge ]; then
    # The default setting is written in conf/queue.conf.
    # You must change "-q g.q" for the "queue" for your environment.
    # To know the "queue" names, type "qhost -q"
    # Note that to use "--gpu *", you have to setup "complex_value" for the system scheduler.

    export train_cmd="queue.pl"
    export cuda_cmd="queue.pl"
    export decode_cmd="queue.pl"


# "qsub" (Torque/PBS.)
elif [ "${cmd_backend}" = pbs ]; then
    # The default setting is written in conf/pbs.conf.

    export train_cmd="pbs.pl"
    export cuda_cmd="pbs.pl"
    export decode_cmd="pbs.pl"


# "sbatch" (Slurm)
elif [ "${cmd_backend}" = slurm ]; then
    # The default setting is written in conf/slurm.conf.
    # You must change "-p cpu" and "-p gpu" for the "partition" for your environment.
    # To know the "partion" names, type "sinfo".
    # You can use "--gpu * " by default for slurm and it is interpreted as "--gres gpu:*"
    # The devices are allocated exclusively using "${CUDA_VISIBLE_DEVICES}".

    export train_cmd="slurm.pl --config conf/slurm.conf --mem 20G"
    export cuda_cmd="slurm.pl --config conf/slurm.conf --mem 20G"
    export decode_cmd="slurm.pl --config conf/slurm.conf --mem 20G"
    # export train_cmd="slurm.pl"
    # export cuda_cmd="slurm.pl"
    # export decode_cmd="slurm.pl"

elif [ "${cmd_backend}" = ssh ]; then
    # You have to create ".queue/machines" to specify the host to execute jobs.
    # e.g. .queue/machines
    #   host1
    #   host2
    #   host3
    # Assuming you can login them without any password, i.e. You have to set ssh keys.

    export train_cmd="ssh.pl"
    export cuda_cmd="ssh.pl"
    export decode_cmd="ssh.pl"

# This is an example of specifying several unique options in the JHU CLSP cluster setup.
# Users can modify/add their own command options according to their cluster environments.
elif [ "${cmd_backend}" = jhu ]; then

    export train_cmd="queue.pl --mem 2G"
    export cuda_cmd="queue.pl --mem 2G" #"queue-freegpu.pl --mem 2G --gpu 1 --config conf/queue.conf"
    export decode_cmd="queue.pl --mem 4G"

else
    echo "$0: Error: Unknown cmd_backend=${cmd_backend}" 1>&2
    return 1
fi<|MERGE_RESOLUTION|>--- conflicted
+++ resolved
@@ -28,11 +28,7 @@
 
 
 # Select the backend used by run.sh from "local", "stdout", "sge", "slurm", or "ssh"
-<<<<<<< HEAD
 cmd_backend='jhu'
-=======
-cmd_backend='slurm'
->>>>>>> 0762440c
 
 # Local machine, without any Job scheduling system
 if [ "${cmd_backend}" = local ]; then
