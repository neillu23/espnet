#!/usr/bin/env python

# Copyright 2017 Johns Hopkins University (Shinji Watanabe)
#  Apache 2.0  (http://www.apache.org/licenses/LICENSE-2.0)


import copy
import json
import logging
import math
import os

# chainer related
import chainer

from chainer.datasets import TransformDataset
from chainer import reporter as reporter_module
from chainer import training
from chainer.training import extensions

# torch related
import torch

# espnet related
from asr_utils import adadelta_eps_decay
from asr_utils import add_results_to_json
from asr_utils import CompareValueTrigger
from asr_utils import get_model_conf
from asr_utils import load_inputs_and_targets
from asr_utils import make_batchset
from asr_utils import PlotAttentionReport
from asr_utils import restore_snapshot
<<<<<<< HEAD
from asr_utils import torch_load
from asr_utils import torch_resume
from asr_utils import torch_save
from asr_utils import torch_snapshot
from e2e_asr_th import E2E
from e2e_asr_th import Loss
from e2e_asr_th import pad_list
=======
from e2e_asr_attctc_th import E2E
from e2e_asr_attctc_th import Loss
from e2e_asr_attctc_th import uttid2lang
>>>>>>> 81628244

# for kaldi io
import kaldi_io_py

# rnnlm
import extlm_pytorch
import lm_pytorch

# matplotlib related
import matplotlib
import numpy as np
matplotlib.use('Agg')

<<<<<<< HEAD
REPORT_INTERVAL = 100


class CustomEvaluator(extensions.Evaluator):
=======
class PytorchSeqEvaluaterKaldi(extensions.Evaluator):
>>>>>>> 81628244
    '''Custom evaluater for pytorch'''

    def __init__(self, model, iterator, target, converter, device):
        super(CustomEvaluator, self).__init__(iterator, target)
        self.model = model
        self.converter = converter
        self.device = device

    # The core part of the update routine can be customized by overriding.
    def evaluate(self):
        iterator = self._iterators['main']

        if self.eval_hook:
            self.eval_hook(self)

        if hasattr(iterator, 'reset'):
            iterator.reset()
            it = iterator
        else:
            it = copy.copy(iterator)

        summary = reporter_module.DictSummary()

        self.model.eval()
        with torch.no_grad():
            for batch in it:
                observation = {}
                with reporter_module.report_scope(observation):
                    # read scp files
                    # x: original json with loaded features
                    #    will be converted to chainer variable later
                    x = self.converter(batch, self.device)
                    self.model(*x)
                summary.add(observation)
        self.model.train()

        return summary.compute_mean()

<<<<<<< HEAD

class CustomUpdater(training.StandardUpdater):
    '''Custom updater for pytorch'''

    def __init__(self, model, grad_clip_threshold, train_iter,
                 optimizer, converter, device, ngpu):
        super(CustomUpdater, self).__init__(train_iter, optimizer)
        self.model = model
        self.grad_clip_threshold = grad_clip_threshold
        self.converter = converter
        self.device = device
        self.ngpu = ngpu
=======
class PytorchSeqUpdaterKaldi(training.StandardUpdater):
    '''Custom updater for pytorch'''

    def __init__(self, model, grad_clip_threshold, train_iter,
                 optimizer, converter, device,
                 predict_lang=None, predict_lang_alpha=None):
        super(PytorchSeqUpdaterKaldi, self).__init__(
            train_iter, optimizer, converter=converter, device=None)
        self.model = model
        self.grad_clip_threshold = grad_clip_threshold
        self.num_gpu = len(device)
        self.predict_lang = predict_lang
        self.predict_lang_alpha = predict_lang_alpha
>>>>>>> 81628244

    # The core part of the update routine can be customized by overriding.
    def update_core(self):
        # When we pass one iterator and optimizer to StandardUpdater.__init__,
        # they are automatically named 'main'.
        train_iter = self.get_iterator('main')
        optimizer = self.get_optimizer('main')

        # Get the next batch ( a list of json files)
        batch = train_iter.next()
        x = self.converter(batch, self.device)

        # Compute the loss at this time step and accumulate it
        optimizer.zero_grad()  # Clear the parameter gradients
        if self.ngpu > 1:
            loss = 1. / self.ngpu * self.model(*x)
            loss.backward(loss.new_ones(self.ngpu))  # Backprop
        else:
            loss = self.model(*x)
            loss.backward()  # Backprop
        loss.detach()  # Truncate the graph
        # compute the gradient norm to check if it is normal or not
        grad_norm = torch.nn.utils.clip_grad_norm_(
            self.model.parameters(), self.grad_clip_threshold)
        logging.info('grad norm={}'.format(grad_norm))
        if math.isnan(grad_norm):
            logging.warning('grad norm is nan. Do not update model.')
        else:
            optimizer.step()

<<<<<<< HEAD

class CustomConverter(object):
    """CUSTOM CONVERTER"""

    def __init__(self, subsamping_factor=1):
        self.subsamping_factor = subsamping_factor
        self.ignore_id = -1

    def transform(self, item):
        return load_inputs_and_targets(item)

    def __call__(self, batch, device):
        # batch should be located in list
        assert len(batch) == 1
        xs, ys = batch[0]

        # perform subsamping
        if self.subsamping_factor > 1:
            xs = [x[::self.subsampling_factor, :] for x in xs]

        # get batch of lengths of input sequences
        ilens = np.array([x.shape[0] for x in xs])

        # perform padding and convert to tensor
        xs_pad = pad_list([torch.from_numpy(x).float() for x in xs], 0).to(device)
        ilens = torch.from_numpy(ilens).to(device)
        ys_pad = pad_list([torch.from_numpy(y).long() for y in ys], self.ignore_id).to(device)

        return xs_pad, ilens, ys_pad
=======
        logging.info("predict_lang: {}".format(self.predict_lang))
        logging.info("predict_lang_alpha: {}".format(self.predict_lang_alpha))
        if self.predict_lang: # Either normal prediction or adversarial
            # Now compute the lang loss (this redoes the encoding, which may be
            # slightly inefficient but should be fine for now).
            optimizer.zero_grad()
            lang_loss = self.model.forward_langid(x)
            if self.num_gpu > 1:
                lang_loss.backward(torch.ones(self.num_gpu))  # Backprop
            else:
                lang_loss.backward()  # Backprop
            logging.info("predict_lang: {}".format(self.predict_lang))

            if self.predict_lang == "adv":
                assert self.predict_lang_alpha
                # Then it's adversarial and we should reverse gradients
                for name, parameter in self.model.named_parameters():
                #    logging.info("parameter {} grad: {}".format(
                #            name, parameter.grad))
                    parameter.grad *= -1 * self.predict_lang_alpha
                #    logging.info("parameter {} -grad: {}".format(
                #            name, parameter.grad))

#               # But reverse the lang_linear gradients again so that they're
                # not adversarial (we just want the encoder to hide the
                # language information, but we still want to try our best to predict the
                # language)
                self.model.lang_linear.bias.grad *= (-1 / self.predict_lang_alpha)
                self.model.lang_linear.weight.grad *= (-1 / self.predict_lang_alpha)
                #logging.info("lang_linear {}".format((self.model.lang_linear.bias.grad,
                #    self.model.lang_linear.weight.grad)))

            optimizer.step()

        delete_feat(x)


class DataParallel(torch.nn.DataParallel):
    def scatter(self, inputs, kwargs, device_ids, dim):
        r"""Scatter with support for kwargs dictionary"""
        if len(inputs) == 1:
            inputs = inputs[0]
        avg = int(math.ceil(len(inputs) * 1. / len(device_ids)))
        # inputs = scatter(inputs, device_ids, dim) if inputs else []
        inputs = [[inputs[i:i + avg]] for i in range(0, len(inputs), avg)]
        kwargs = torch.nn.scatter(kwargs, device_ids, dim) if kwargs else []
        if len(inputs) < len(kwargs):
            inputs.extend([() for _ in range(len(kwargs) - len(inputs))])
        elif len(kwargs) < len(inputs):
            kwargs.extend([{} for _ in range(len(inputs) - len(kwargs))])
        inputs = tuple(inputs)
        kwargs = tuple(kwargs)
        return inputs, kwargs

    def forward(self, *inputs, **kwargs):
        if not self.device_ids:
            return self.module(*inputs, **kwargs)
        inputs, kwargs = self.scatter(inputs, kwargs, self.device_ids, self.dim)
        if len(self.device_ids) == 1:
            return self.module(*inputs[0], **kwargs[0])
        replicas = self.replicate(self.module, self.device_ids[:len(inputs)])
        outputs = self.parallel_apply(replicas, inputs, kwargs)
        return self.gather(outputs, self.output_device)
>>>>>>> 81628244

class EspnetException(Exception):
    pass

class NoOdimException(EspnetException):
    pass

def get_odim(output_name, valid_json):
    """ Return the output dimension for a given output type.
    For example, output type might be 'phn' (phonemes) or 'grapheme'.

    Note this is based off the first utterance, so it's assumed the output
    dimension doesn't change across utterances in the JSON."""

    utts = list(valid_json.keys())
    for output in valid_json[utts[0]]['output']:
        if output['name'] == output_name:
            return int(output['shape'][1])
    # Raise an exception because we couldn't find the odim
    raise NoOdimException("Couldn't determine output dimension (odim) for output named '{}'".format(output_name))

def extract_langs(json):
    """ Determines the number of output languages."""

    # Create a list of languages observed by taking them from the utterance
    # name.
    utts = list(json.keys())
    langs = set()
    for utt in utts:
        langs.add(uttid2lang(utt))
    return langs

def get_output(output_name, utterance_name, json):
    """ Returns the dictionary corresponding to a given output_name in some
    espnet utterance JSON. For example. Example output_names include "grapheme" and
    "phn" (phoneme).

    Better would be to have json[utter_name]["output"] be a dictionary, but this
    function is to remove hardcoding of magic numbers like 0 for graphemes."""

    utts = list(json.keys())
    for output in json[utterance_name]["output"]:
        if output["name"] == output_name:
            return output

def train(args):
    '''Run training'''
    # seed setting
    torch.manual_seed(args.seed)

    # debug mode setting
    # 0 would be fastest, but 1 seems to be reasonable
    # by considering reproducability
    # revmoe type check
    if args.debugmode < 2:
        chainer.config.type_check = False
        logging.info('torch type check is disabled')
    # use determinisitic computation or not
    if args.debugmode < 1:
        torch.backends.cudnn.deterministic = False
        logging.info('torch cudnn deterministic is disabled')
    else:
        torch.backends.cudnn.deterministic = True

    # check cuda availability
    if not torch.cuda.is_available():
        logging.warning('cuda is not available')

    # read json data
    with open(args.train_json, 'rb') as f:
        train_json = json.load(f)['utts']
    with open(args.valid_json, 'rb') as f:
        valid_json = json.load(f)['utts']

    langs = extract_langs(train_json)

    utts = list(valid_json.keys())
<<<<<<< HEAD
=======
    # TODO(nelson) remove in future
    if 'input' not in valid_json[utts[0]]:
        logging.error(
            "input file format (json) is modified, please redo"
            "stage 2: Dictionary and Json Data Preparation")
        sys.exit(1)

    # get input and output dimension info
>>>>>>> 81628244
    idim = int(valid_json[utts[0]]['input'][0]['shape'][1])
    grapheme_odim = get_odim("grapheme", valid_json)
    logging.info('#input dims : ' + str(idim))
    logging.info('#grapheme output dims: ' + str(grapheme_odim))
    phoneme_odim = -1
    if args.phoneme_objective_weight > 0.0:
        phoneme_odim = get_odim("phn", valid_json)
        logging.info('#phoneme output dims: ' + str(phoneme_odim))

    # specify attention, CTC, hybrid mode
    if args.mtlalpha == 1.0:
        mtl_mode = 'ctc'
        logging.info('Pure CTC mode')
    elif args.mtlalpha == 0.0:
        mtl_mode = 'att'
        logging.info('Pure attention mode')
    else:
        mtl_mode = 'mtl'
        logging.info('Multitask learning mode')
    if args.phoneme_objective_weight > 0.0:
        logging.info('Training with an additional phoneme transcription objective.')

    # specify model architecture
    if args.phoneme_objective_weight > 0.0:
        e2e = E2E(idim, grapheme_odim, args, phoneme_odim=phoneme_odim)
    else:
        e2e = E2E(idim, grapheme_odim, args)
    model = Loss(e2e, args.mtlalpha, 
                 phoneme_objective_weight=args.phoneme_objective_weight,
                 langs=langs)

    # write model config
    if not os.path.exists(args.outdir):
        os.makedirs(args.outdir)
    model_conf = args.outdir + '/model.json'
    with open(model_conf, 'wb') as f:
<<<<<<< HEAD
        logging.info('writing a model config file to ' + model_conf)
        f.write(json.dumps((idim, odim, vars(args)), indent=4, sort_keys=True).encode('utf_8'))
=======
        logging.info('writing a model config file to' + model_conf)
        # TODO(watanabe) use others than pickle, possibly json, and save as a text
        pickle.dump((idim, grapheme_odim, phoneme_odim, args), f)
>>>>>>> 81628244
    for key in sorted(vars(args).keys()):
        logging.info('ARGS: ' + key + ': ' + str(vars(args)[key]))

    reporter = model.reporter

    # check the use of multi-gpu
    if args.ngpu > 1:
        model = torch.nn.DataParallel(model, device_ids=list(range(args.ngpu)))
        logging.info('batch size is automatically increased (%d -> %d)' % (
            args.batch_size, args.batch_size * args.ngpu))
        args.batch_size *= args.ngpu

    # set torch device
    device = torch.device("cuda" if args.ngpu > 0 else "cpu")
    model = model.to(device)

    #for parameter in model.parameters():
    #    logging.info("Model parameter: {}".format(parameter))
    logging.info("Model: {}".format(model))

    # Setup an optimizer
    if args.opt == 'adadelta':
        optimizer = torch.optim.Adadelta(
            model.parameters(), rho=0.95, eps=args.eps)
    elif args.opt == 'adam':
        optimizer = torch.optim.Adam(model.parameters())

    # FIXME: TOO DIRTY HACK
    setattr(optimizer, "target", reporter)
    setattr(optimizer, "serialize", lambda s: reporter.serialize(s))

<<<<<<< HEAD
    # Setup a converter
    converter = CustomConverter(e2e.subsample[0])

    # read json data
    with open(args.train_json, 'rb') as f:
        train_json = json.load(f)['utts']
    with open(args.valid_json, 'rb') as f:
        valid_json = json.load(f)['utts']

=======
>>>>>>> 81628244
    # make minibatch list (variable length)
    train = make_batchset(train_json, args.batch_size,
                          args.maxlen_in, args.maxlen_out, args.minibatches)
    valid = make_batchset(valid_json, args.batch_size,
                          args.maxlen_in, args.maxlen_out, args.minibatches)
    # hack to make batchsze argument as 1
    # actual bathsize is included in a list
    train_iter = chainer.iterators.MultiprocessIterator(
        TransformDataset(train, converter.transform),
        batch_size=1, n_processes=1, n_prefetch=8, maxtasksperchild=20)
    valid_iter = chainer.iterators.SerialIterator(
        TransformDataset(valid, converter.transform),
        batch_size=1, repeat=False, shuffle=False)

    # Set up a trainer
<<<<<<< HEAD
    updater = CustomUpdater(
        model, args.grad_clip, train_iter, optimizer, converter, device, args.ngpu)
=======
    updater = PytorchSeqUpdaterKaldi(
        model, args.grad_clip, train_iter, optimizer,
        converter=converter_kaldi, device=gpu_id,
        predict_lang=args.predict_lang,
        predict_lang_alpha=args.predict_lang_alpha)
>>>>>>> 81628244
    trainer = training.Trainer(
        updater, (args.epochs, 'epoch'), out=args.outdir)

    # Resume from a snapshot
    if args.resume:
        logging.info('resumed from %s' % args.resume)
        torch_resume(args.resume, trainer)

    # Evaluate the model with the test dataset for each epoch
    trainer.extend(CustomEvaluator(model, valid_iter, reporter, converter, device))

    # Save attention weight each epoch
    if args.num_save_attention > 0 and args.mtlalpha != 1.0:
        data = sorted(list(valid_json.items())[:args.num_save_attention],
                      key=lambda x: int(x[1]['input'][0]['shape'][1]), reverse=True)
        if hasattr(model, "module"):
            att_vis_fn = model.module.predictor.calculate_all_attentions
        else:
            att_vis_fn = model.predictor.calculate_all_attentions
        trainer.extend(PlotAttentionReport(
            att_vis_fn, data, args.outdir + "/att_ws",
            converter=converter, device=device), trigger=(1, 'epoch'))

    # Make a plot for training and validation values
    trainer.extend(extensions.PlotReport(['main/loss', 'validation/main/loss',
                                          'main/loss_ctc', 'validation/main/loss_ctc',
                                          'main/loss_att', 'validation/main/loss_att',
                                          'main/loss_phn', 'validation/main/loss_phn'],
                                         'epoch', file_name='loss.png'))
    trainer.extend(extensions.PlotReport(['main/acc', 'validation/main/acc'],
                                         'epoch', file_name='acc.png'))
    trainer.extend(extensions.PlotReport(['main/acc_lang', 'validation/main/acc_lang'],
                                         'epoch', file_name='acc_lang.png'))

    # Save best models
    trainer.extend(extensions.snapshot_object(model, 'model.loss.best', savefun=torch_save),
                   trigger=training.triggers.MinValueTrigger('validation/main/loss'))
    if mtl_mode is not 'ctc':
        trainer.extend(extensions.snapshot_object(model, 'model.acc.best', savefun=torch_save),
                       trigger=training.triggers.MaxValueTrigger('validation/main/acc'))

    # save snapshot which contains model and optimizer states
    trainer.extend(torch_snapshot(), trigger=(1, 'epoch'))

    # epsilon decay in the optimizer
    if args.opt == 'adadelta':
        if args.criterion == 'acc' and mtl_mode is not 'ctc':
            trainer.extend(restore_snapshot(model, args.outdir + '/model.acc.best', load_fn=torch_load),
                           trigger=CompareValueTrigger(
                               'validation/main/acc',
                               lambda best_value, current_value: best_value > current_value))
            trainer.extend(adadelta_eps_decay(args.eps_decay),
                           trigger=CompareValueTrigger(
                               'validation/main/acc',
                               lambda best_value, current_value: best_value > current_value))
        elif args.criterion == 'loss':
            trainer.extend(restore_snapshot(model, args.outdir + '/model.loss.best', load_fn=torch_load),
                           trigger=CompareValueTrigger(
                               'validation/main/loss',
                               lambda best_value, current_value: best_value < current_value))
            trainer.extend(adadelta_eps_decay(args.eps_decay),
                           trigger=CompareValueTrigger(
                               'validation/main/loss',
                               lambda best_value, current_value: best_value < current_value))

    # Write a log of evaluation statistics for each epoch
    trainer.extend(extensions.LogReport(trigger=(REPORT_INTERVAL, 'iteration')))
    report_keys = ['epoch', 'iteration', 'main/loss', 'main/loss_ctc', 'main/loss_att',
                   'validation/main/loss', 'validation/main/loss_ctc', 'validation/main/loss_att',
                   'main/acc', 'validation/main/acc', 'elapsed_time']
    if args.opt == 'adadelta':
        trainer.extend(extensions.observe_value(
            'eps', lambda trainer: trainer.updater.get_optimizer('main').param_groups[0]["eps"]),
            trigger=(REPORT_INTERVAL, 'iteration'))
        report_keys.append('eps')
    trainer.extend(extensions.PrintReport(
        report_keys), trigger=(REPORT_INTERVAL, 'iteration'))

    trainer.extend(extensions.ProgressBar(update_interval=REPORT_INTERVAL))

    # Run the training
    trainer.run()


def recog(args):
    '''Run recognition'''
    # seed setting
    torch.manual_seed(args.seed)

    # read training config
<<<<<<< HEAD
    idim, odim, train_args = get_model_conf(args.model, args.model_conf)

    # load trained model parameters
    logging.info('reading model parameters from ' + args.model)
    e2e = E2E(idim, odim, train_args)
    model = Loss(e2e, train_args.mtlalpha)
    torch_load(args.model, model)
=======
    with open(args.model_conf, "rb") as f:
        logging.info('reading a model config file from' + args.model_conf)
        idim, grapheme_odim, phoneme_odim, train_args = pickle.load(f)

    for key in sorted(vars(args).keys()):
        logging.info('ARGS: ' + key + ': ' + str(vars(args)[key]))

    # Phoneme objective weight set to zero.
    #train_args.phoneme_objective_weight = 0.0

    # read training json data just so we can extract the list of langs used in
    # language ID prediction
    if args.train_json:
        with open(args.train_json, 'rb') as f:
            train_json = json.load(f)['utts']
        langs = extract_langs(train_json)
    else:
        langs = None

    # specify model architecture
    logging.info('reading model parameters from' + args.model)
    e2e = E2E(idim, grapheme_odim, train_args, phoneme_odim=phoneme_odim)
    model = Loss(e2e, train_args.mtlalpha, langs=langs)
    # We're going to need to specify the phoneme objective weight, aren't we? or are we?
    #model = Loss(e2e, args.mtlalpha, phoneme_objective_weight=args.phoneme_objective_weight)

    def cpu_loader(storage, location):
        return storage

    def remove_dataparallel(state_dict):
        from collections import OrderedDict
        new_state_dict = OrderedDict()
        for k, v in state_dict.items():
            if k.startswith("module."):
                k = k[7:]
            new_state_dict[k] = v
        return new_state_dict

    #logging.info("args.model: {}".format(args))
    a = torch.load(args.model, map_location=cpu_loader)
    b = remove_dataparallel(a)
    logging.info("remove_dataparallel:{}".format(b))
    model.load_state_dict(b)
    #model.load_state_dict(remove_dataparallel(torch.load(args.model, map_location=cpu_loader)))
>>>>>>> 81628244

    # read rnnlm
    if args.rnnlm:
        rnnlm_args = get_model_conf(args.rnnlm, args.rnnlm_conf)
        rnnlm = lm_pytorch.ClassifierWithState(
            lm_pytorch.RNNLM(
                len(train_args.char_list), rnnlm_args.layer, rnnlm_args.unit))
        torch_load(args.rnnlm, rnnlm)
        rnnlm.eval()
    else:
        rnnlm = None

    if args.word_rnnlm:
        rnnlm_args = get_model_conf(args.word_rnnlm, args.word_rnnlm_conf)
        word_dict = rnnlm_args.char_list_dict
        char_dict = {x: i for i, x in enumerate(train_args.char_list)}
        word_rnnlm = lm_pytorch.ClassifierWithState(lm_pytorch.RNNLM(
            len(word_dict), rnnlm_args.layer, rnnlm_args.unit))
        torch_load(args.word_rnnlm, word_rnnlm)
        word_rnnlm.eval()

        if rnnlm is not None:
            rnnlm = lm_pytorch.ClassifierWithState(
                extlm_pytorch.MultiLevelLM(word_rnnlm.predictor,
                                           rnnlm.predictor, word_dict, char_dict))
        else:
            rnnlm = lm_pytorch.ClassifierWithState(
                extlm_pytorch.LookAheadWordLM(word_rnnlm.predictor,
                                              word_dict, char_dict))

    # read json data
    with open(args.recog_json, 'rb') as f:
<<<<<<< HEAD
        js = json.load(f)['utts']

    # decode each utterance
    new_js = {}
    with torch.no_grad():
        for idx, name in enumerate(js.keys(), 1):
            logging.info('(%d/%d) decoding ' + name, idx, len(js.keys()))
            feat = kaldi_io_py.read_mat(js[name]['input'][0]['feat'])
            nbest_hyps = e2e.recognize(feat, args, train_args.char_list, rnnlm)
            new_js[name] = add_results_to_json(js[name], nbest_hyps, train_args.char_list)
=======
        recog_json = json.load(f)['utts']

    if train_args.phoneme_objective_weight > 0:
        assert args.phoneme_dict
        with open(args.phoneme_dict) as f:
            # The zero is because of the CTC blank symbol and because the
            # phoneme inventory list starts indexing from 1.
            phn_inv_list = [0]+[line.split()[0] for line in f.readlines()]

    new_json = {}
    for name in recog_json.keys():
        feat = kaldi_io_py.read_mat(recog_json[name]['input'][0]['feat'])
        nbest_hyps = e2e.recognize(feat, args, train_args.char_list, rnnlm=rnnlm)
        # get 1best and remove sos
        y_hat = nbest_hyps[0]['yseq'][1:]
        for output in recog_json[name]['output']:
            if output['name'] == "grapheme":
                y_true = map(int, output['tokenid'].split())
                break

        # print out decoding result
        seq_hat = [train_args.char_list[int(idx)] for idx in y_hat]
        seq_true = [train_args.char_list[int(idx)] for idx in y_true]
        seq_hat_text = "".join(seq_hat).replace('<space>', ' ')
        seq_true_text = "".join(seq_true).replace('<space>', ' ')
        logging.info("groundtruth[%s]: " + seq_true_text, name)
        logging.info("prediction [%s]: " + seq_hat_text, name)

        # copy old json info
        new_json[name] = dict()
        new_json[name]['utt2spk'] = recog_json[name]['utt2spk']

        # Adding recognition results to the JSON. Start by copying our original
        # JSON outputs.
        logging.debug("dump token id")
        grapheme_output = get_output("grapheme", name, recog_json)
        grapheme_out_dict = copy.deepcopy(grapheme_output)

        # TODO(karita) make consistent to chainer as idx[0] not idx
        grapheme_out_dict['rec_tokenid'] = " ".join([str(idx) for idx in y_hat])
        logging.debug("dump token")
        grapheme_out_dict['rec_token'] = " ".join(seq_hat)
        logging.debug("dump text")
        grapheme_out_dict['rec_text'] = seq_hat_text

        new_json[name]['output'] = [grapheme_out_dict]

        if train_args.phoneme_objective_weight > 0:
            phn_output = get_output("phn", name, recog_json)
            if phn_output:
                phn_out_dict = copy.deepcopy(phn_output)
                phn_true = phn_out_dict["token"]
                logging.info("ground truth phns: {}".format(phn_true))
            else:
                # Then there was no ground truth phonemes, so we create a new
                # output.
                phn_out_dict = {}
                phn_out_dict["name"] = "phn"

            # Then do basic one-best CTC phoneme decoding
            phn_hyps = e2e.recognize_phn(feat)
            phn_hat = [phn_inv_list[idx] for idx in phn_hyps]
            logging.info("predicted phns: {}".format(phn_hat))

            # Add phoneme-related info to the output JSON
            phn_out_dict['rec_tokenid'] = " ".join([str(idx) for idx in phn_hyps])
            phn_out_dict['rec_token'] = " ".join(phn_hat)

            new_json[name]['output'].append(phn_out_dict)

        # TODO(nelson): Modify this part when saving more than 1 hyp is enabled
        # add n-best recognition results with scores
        if args.beam_size > 1 and len(nbest_hyps) > 1:
            for i, hyp in enumerate(nbest_hyps):
                y_hat = hyp['yseq'][1:]
                seq_hat = [train_args.char_list[int(idx)] for idx in y_hat]
                seq_hat_text = "".join(seq_hat).replace('<space>', ' ')
                new_json[name]['rec_tokenid' + '[' + '{:05d}'.format(i) + ']'] = " ".join([str(idx) for idx in y_hat])
                new_json[name]['rec_token' + '[' + '{:05d}'.format(i) + ']'] = " ".join(seq_hat)
                new_json[name]['rec_text' + '[' + '{:05d}'.format(i) + ']'] = seq_hat_text
                new_json[name]['score' + '[' + '{:05d}'.format(i) + ']'] = hyp['score']
>>>>>>> 81628244

    # TODO(watanabe) fix character coding problems when saving it
    with open(args.result_label, 'wb') as f:
        f.write(json.dumps({'utts': new_js}, indent=4, sort_keys=True).encode('utf_8'))<|MERGE_RESOLUTION|>--- conflicted
+++ resolved
@@ -30,7 +30,6 @@
 from asr_utils import make_batchset
 from asr_utils import PlotAttentionReport
 from asr_utils import restore_snapshot
-<<<<<<< HEAD
 from asr_utils import torch_load
 from asr_utils import torch_resume
 from asr_utils import torch_save
@@ -38,11 +37,7 @@
 from e2e_asr_th import E2E
 from e2e_asr_th import Loss
 from e2e_asr_th import pad_list
-=======
-from e2e_asr_attctc_th import E2E
-from e2e_asr_attctc_th import Loss
-from e2e_asr_attctc_th import uttid2lang
->>>>>>> 81628244
+from e2e_asr_th import uttid2lang
 
 # for kaldi io
 import kaldi_io_py
@@ -56,14 +51,10 @@
 import numpy as np
 matplotlib.use('Agg')
 
-<<<<<<< HEAD
 REPORT_INTERVAL = 100
 
 
 class CustomEvaluator(extensions.Evaluator):
-=======
-class PytorchSeqEvaluaterKaldi(extensions.Evaluator):
->>>>>>> 81628244
     '''Custom evaluater for pytorch'''
 
     def __init__(self, model, iterator, target, converter, device):
@@ -102,34 +93,21 @@
 
         return summary.compute_mean()
 
-<<<<<<< HEAD
 
 class CustomUpdater(training.StandardUpdater):
     '''Custom updater for pytorch'''
 
     def __init__(self, model, grad_clip_threshold, train_iter,
-                 optimizer, converter, device, ngpu):
+                 optimizer, converter, device, ngpu,
+                 predict_lang=None, predict_lang_alpha=None):
         super(CustomUpdater, self).__init__(train_iter, optimizer)
         self.model = model
         self.grad_clip_threshold = grad_clip_threshold
         self.converter = converter
         self.device = device
         self.ngpu = ngpu
-=======
-class PytorchSeqUpdaterKaldi(training.StandardUpdater):
-    '''Custom updater for pytorch'''
-
-    def __init__(self, model, grad_clip_threshold, train_iter,
-                 optimizer, converter, device,
-                 predict_lang=None, predict_lang_alpha=None):
-        super(PytorchSeqUpdaterKaldi, self).__init__(
-            train_iter, optimizer, converter=converter, device=None)
-        self.model = model
-        self.grad_clip_threshold = grad_clip_threshold
-        self.num_gpu = len(device)
         self.predict_lang = predict_lang
         self.predict_lang_alpha = predict_lang_alpha
->>>>>>> 81628244
 
     # The core part of the update routine can be customized by overriding.
     def update_core(self):
@@ -160,37 +138,6 @@
         else:
             optimizer.step()
 
-<<<<<<< HEAD
-
-class CustomConverter(object):
-    """CUSTOM CONVERTER"""
-
-    def __init__(self, subsamping_factor=1):
-        self.subsamping_factor = subsamping_factor
-        self.ignore_id = -1
-
-    def transform(self, item):
-        return load_inputs_and_targets(item)
-
-    def __call__(self, batch, device):
-        # batch should be located in list
-        assert len(batch) == 1
-        xs, ys = batch[0]
-
-        # perform subsamping
-        if self.subsamping_factor > 1:
-            xs = [x[::self.subsampling_factor, :] for x in xs]
-
-        # get batch of lengths of input sequences
-        ilens = np.array([x.shape[0] for x in xs])
-
-        # perform padding and convert to tensor
-        xs_pad = pad_list([torch.from_numpy(x).float() for x in xs], 0).to(device)
-        ilens = torch.from_numpy(ilens).to(device)
-        ys_pad = pad_list([torch.from_numpy(y).long() for y in ys], self.ignore_id).to(device)
-
-        return xs_pad, ilens, ys_pad
-=======
         logging.info("predict_lang: {}".format(self.predict_lang))
         logging.info("predict_lang_alpha: {}".format(self.predict_lang_alpha))
         if self.predict_lang: # Either normal prediction or adversarial
@@ -225,36 +172,36 @@
 
             optimizer.step()
 
-        delete_feat(x)
-
-
-class DataParallel(torch.nn.DataParallel):
-    def scatter(self, inputs, kwargs, device_ids, dim):
-        r"""Scatter with support for kwargs dictionary"""
-        if len(inputs) == 1:
-            inputs = inputs[0]
-        avg = int(math.ceil(len(inputs) * 1. / len(device_ids)))
-        # inputs = scatter(inputs, device_ids, dim) if inputs else []
-        inputs = [[inputs[i:i + avg]] for i in range(0, len(inputs), avg)]
-        kwargs = torch.nn.scatter(kwargs, device_ids, dim) if kwargs else []
-        if len(inputs) < len(kwargs):
-            inputs.extend([() for _ in range(len(kwargs) - len(inputs))])
-        elif len(kwargs) < len(inputs):
-            kwargs.extend([{} for _ in range(len(inputs) - len(kwargs))])
-        inputs = tuple(inputs)
-        kwargs = tuple(kwargs)
-        return inputs, kwargs
-
-    def forward(self, *inputs, **kwargs):
-        if not self.device_ids:
-            return self.module(*inputs, **kwargs)
-        inputs, kwargs = self.scatter(inputs, kwargs, self.device_ids, self.dim)
-        if len(self.device_ids) == 1:
-            return self.module(*inputs[0], **kwargs[0])
-        replicas = self.replicate(self.module, self.device_ids[:len(inputs)])
-        outputs = self.parallel_apply(replicas, inputs, kwargs)
-        return self.gather(outputs, self.output_device)
->>>>>>> 81628244
+
+class CustomConverter(object):
+    """CUSTOM CONVERTER"""
+
+    def __init__(self, subsamping_factor=1):
+        self.subsamping_factor = subsamping_factor
+        self.ignore_id = -1
+
+    def transform(self, item):
+        return load_inputs_and_targets(item)
+
+    def __call__(self, batch, device):
+        # batch should be located in list
+        assert len(batch) == 1
+        xs, ys = batch[0]
+
+        # perform subsamping
+        if self.subsamping_factor > 1:
+            xs = [x[::self.subsampling_factor, :] for x in xs]
+
+        # get batch of lengths of input sequences
+        ilens = np.array([x.shape[0] for x in xs])
+
+        # perform padding and convert to tensor
+        xs_pad = pad_list([torch.from_numpy(x).float() for x in xs], 0).to(device)
+        ilens = torch.from_numpy(ilens).to(device)
+        ys_pad = pad_list([torch.from_numpy(y).long() for y in ys], self.ignore_id).to(device)
+
+        return xs_pad, ilens, ys_pad
+
 
 class EspnetException(Exception):
     pass
@@ -332,17 +279,6 @@
     langs = extract_langs(train_json)
 
     utts = list(valid_json.keys())
-<<<<<<< HEAD
-=======
-    # TODO(nelson) remove in future
-    if 'input' not in valid_json[utts[0]]:
-        logging.error(
-            "input file format (json) is modified, please redo"
-            "stage 2: Dictionary and Json Data Preparation")
-        sys.exit(1)
-
-    # get input and output dimension info
->>>>>>> 81628244
     idim = int(valid_json[utts[0]]['input'][0]['shape'][1])
     grapheme_odim = get_odim("grapheme", valid_json)
     logging.info('#input dims : ' + str(idim))
@@ -379,14 +315,8 @@
         os.makedirs(args.outdir)
     model_conf = args.outdir + '/model.json'
     with open(model_conf, 'wb') as f:
-<<<<<<< HEAD
         logging.info('writing a model config file to ' + model_conf)
         f.write(json.dumps((idim, odim, vars(args)), indent=4, sort_keys=True).encode('utf_8'))
-=======
-        logging.info('writing a model config file to' + model_conf)
-        # TODO(watanabe) use others than pickle, possibly json, and save as a text
-        pickle.dump((idim, grapheme_odim, phoneme_odim, args), f)
->>>>>>> 81628244
     for key in sorted(vars(args).keys()):
         logging.info('ARGS: ' + key + ': ' + str(vars(args)[key]))
 
@@ -418,7 +348,6 @@
     setattr(optimizer, "target", reporter)
     setattr(optimizer, "serialize", lambda s: reporter.serialize(s))
 
-<<<<<<< HEAD
     # Setup a converter
     converter = CustomConverter(e2e.subsample[0])
 
@@ -428,8 +357,6 @@
     with open(args.valid_json, 'rb') as f:
         valid_json = json.load(f)['utts']
 
-=======
->>>>>>> 81628244
     # make minibatch list (variable length)
     train = make_batchset(train_json, args.batch_size,
                           args.maxlen_in, args.maxlen_out, args.minibatches)
@@ -445,16 +372,9 @@
         batch_size=1, repeat=False, shuffle=False)
 
     # Set up a trainer
-<<<<<<< HEAD
     updater = CustomUpdater(
-        model, args.grad_clip, train_iter, optimizer, converter, device, args.ngpu)
-=======
-    updater = PytorchSeqUpdaterKaldi(
-        model, args.grad_clip, train_iter, optimizer,
-        converter=converter_kaldi, device=gpu_id,
-        predict_lang=args.predict_lang,
-        predict_lang_alpha=args.predict_lang_alpha)
->>>>>>> 81628244
+        model, args.grad_clip, train_iter, optimizer, converter, device, args.ngpu,
+        predict_lang=args.predict_lang, predict_lang_alpha=args.predict_lang_alpha)
     trainer = training.Trainer(
         updater, (args.epochs, 'epoch'), out=args.outdir)
 
@@ -545,24 +465,13 @@
     torch.manual_seed(args.seed)
 
     # read training config
-<<<<<<< HEAD
-    idim, odim, train_args = get_model_conf(args.model, args.model_conf)
+    idim, grapheme_odim, phoneme_odim, train_args = get_model_conf(args.model, args.model_conf)
 
     # load trained model parameters
     logging.info('reading model parameters from ' + args.model)
     e2e = E2E(idim, odim, train_args)
     model = Loss(e2e, train_args.mtlalpha)
     torch_load(args.model, model)
-=======
-    with open(args.model_conf, "rb") as f:
-        logging.info('reading a model config file from' + args.model_conf)
-        idim, grapheme_odim, phoneme_odim, train_args = pickle.load(f)
-
-    for key in sorted(vars(args).keys()):
-        logging.info('ARGS: ' + key + ': ' + str(vars(args)[key]))
-
-    # Phoneme objective weight set to zero.
-    #train_args.phoneme_objective_weight = 0.0
 
     # read training json data just so we can extract the list of langs used in
     # language ID prediction
@@ -573,32 +482,6 @@
     else:
         langs = None
 
-    # specify model architecture
-    logging.info('reading model parameters from' + args.model)
-    e2e = E2E(idim, grapheme_odim, train_args, phoneme_odim=phoneme_odim)
-    model = Loss(e2e, train_args.mtlalpha, langs=langs)
-    # We're going to need to specify the phoneme objective weight, aren't we? or are we?
-    #model = Loss(e2e, args.mtlalpha, phoneme_objective_weight=args.phoneme_objective_weight)
-
-    def cpu_loader(storage, location):
-        return storage
-
-    def remove_dataparallel(state_dict):
-        from collections import OrderedDict
-        new_state_dict = OrderedDict()
-        for k, v in state_dict.items():
-            if k.startswith("module."):
-                k = k[7:]
-            new_state_dict[k] = v
-        return new_state_dict
-
-    #logging.info("args.model: {}".format(args))
-    a = torch.load(args.model, map_location=cpu_loader)
-    b = remove_dataparallel(a)
-    logging.info("remove_dataparallel:{}".format(b))
-    model.load_state_dict(b)
-    #model.load_state_dict(remove_dataparallel(torch.load(args.model, map_location=cpu_loader)))
->>>>>>> 81628244
 
     # read rnnlm
     if args.rnnlm:
@@ -631,7 +514,6 @@
 
     # read json data
     with open(args.recog_json, 'rb') as f:
-<<<<<<< HEAD
         js = json.load(f)['utts']
 
     # decode each utterance
@@ -642,8 +524,6 @@
             feat = kaldi_io_py.read_mat(js[name]['input'][0]['feat'])
             nbest_hyps = e2e.recognize(feat, args, train_args.char_list, rnnlm)
             new_js[name] = add_results_to_json(js[name], nbest_hyps, train_args.char_list)
-=======
-        recog_json = json.load(f)['utts']
 
     if train_args.phoneme_objective_weight > 0:
         assert args.phoneme_dict
@@ -652,46 +532,7 @@
             # phoneme inventory list starts indexing from 1.
             phn_inv_list = [0]+[line.split()[0] for line in f.readlines()]
 
-    new_json = {}
-    for name in recog_json.keys():
-        feat = kaldi_io_py.read_mat(recog_json[name]['input'][0]['feat'])
-        nbest_hyps = e2e.recognize(feat, args, train_args.char_list, rnnlm=rnnlm)
-        # get 1best and remove sos
-        y_hat = nbest_hyps[0]['yseq'][1:]
-        for output in recog_json[name]['output']:
-            if output['name'] == "grapheme":
-                y_true = map(int, output['tokenid'].split())
-                break
-
-        # print out decoding result
-        seq_hat = [train_args.char_list[int(idx)] for idx in y_hat]
-        seq_true = [train_args.char_list[int(idx)] for idx in y_true]
-        seq_hat_text = "".join(seq_hat).replace('<space>', ' ')
-        seq_true_text = "".join(seq_true).replace('<space>', ' ')
-        logging.info("groundtruth[%s]: " + seq_true_text, name)
-        logging.info("prediction [%s]: " + seq_hat_text, name)
-
-        # copy old json info
-        new_json[name] = dict()
-        new_json[name]['utt2spk'] = recog_json[name]['utt2spk']
-
-        # Adding recognition results to the JSON. Start by copying our original
-        # JSON outputs.
-        logging.debug("dump token id")
-        grapheme_output = get_output("grapheme", name, recog_json)
-        grapheme_out_dict = copy.deepcopy(grapheme_output)
-
-        # TODO(karita) make consistent to chainer as idx[0] not idx
-        grapheme_out_dict['rec_tokenid'] = " ".join([str(idx) for idx in y_hat])
-        logging.debug("dump token")
-        grapheme_out_dict['rec_token'] = " ".join(seq_hat)
-        logging.debug("dump text")
-        grapheme_out_dict['rec_text'] = seq_hat_text
-
-        new_json[name]['output'] = [grapheme_out_dict]
-
-        if train_args.phoneme_objective_weight > 0:
-            phn_output = get_output("phn", name, recog_json)
+            phn_output = get_output("phn", name, js)
             if phn_output:
                 phn_out_dict = copy.deepcopy(phn_output)
                 phn_true = phn_out_dict["token"]
@@ -711,20 +552,8 @@
             phn_out_dict['rec_tokenid'] = " ".join([str(idx) for idx in phn_hyps])
             phn_out_dict['rec_token'] = " ".join(phn_hat)
 
-            new_json[name]['output'].append(phn_out_dict)
-
-        # TODO(nelson): Modify this part when saving more than 1 hyp is enabled
-        # add n-best recognition results with scores
-        if args.beam_size > 1 and len(nbest_hyps) > 1:
-            for i, hyp in enumerate(nbest_hyps):
-                y_hat = hyp['yseq'][1:]
-                seq_hat = [train_args.char_list[int(idx)] for idx in y_hat]
-                seq_hat_text = "".join(seq_hat).replace('<space>', ' ')
-                new_json[name]['rec_tokenid' + '[' + '{:05d}'.format(i) + ']'] = " ".join([str(idx) for idx in y_hat])
-                new_json[name]['rec_token' + '[' + '{:05d}'.format(i) + ']'] = " ".join(seq_hat)
-                new_json[name]['rec_text' + '[' + '{:05d}'.format(i) + ']'] = seq_hat_text
-                new_json[name]['score' + '[' + '{:05d}'.format(i) + ']'] = hyp['score']
->>>>>>> 81628244
+            new_js[name]['output'].append(phn_out_dict)
+
 
     # TODO(watanabe) fix character coding problems when saving it
     with open(args.result_label, 'wb') as f:
