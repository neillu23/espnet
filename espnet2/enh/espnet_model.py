--- conflicted
+++ resolved
@@ -20,14 +20,12 @@
 
 
 is_torch_1_3_plus = LooseVersion(torch.__version__) >= LooseVersion("1.3.0")
-<<<<<<< HEAD
 is_torch_1_7_plus = LooseVersion(torch.__version__) >= LooseVersion("1.7.0")
 is_torch_1_8_plus = LooseVersion(torch.__version__) >= LooseVersion("1.8.0")
-complex_impl = ComplexTensor  # if not is_torch_1_8_plus else torch.complex
-
-=======
 is_torch_1_9_plus = LooseVersion(torch.__version__) >= LooseVersion("1.9.0")
->>>>>>> 5e427ceb
+
+complex_impl = ComplexTensor if not is_torch_1_8_plus else torch.complex
+
 ALL_LOSS_TYPES = (
     # mse_loss(predicted_mask, target_label)
     "mask_mse",
@@ -37,19 +35,12 @@
     "spectrum",
     # log_mse_loss(enhanced_complex_spectrum, target_complex_spectrum)
     "spectrum_log",
-<<<<<<< HEAD
-=======
     # snr(enhanced_waveform, target_waveform)
     "snr",
     # si_snr(enhanced_waveform, target_waveform)
     "si_snr",
->>>>>>> 5e427ceb
     # ci_sdr(enhanced_waveform, target_waveform)
     "ci_sdr",
-    # si_snr(enhanced_waveform, target_waveform)
-    "si_snr",
-    # snr(enhanced_waveform, target_waveform)
-    "snr",
 )
 EPS = torch.finfo(torch.get_default_dtype()).eps
 
@@ -77,12 +68,8 @@
         self.num_spk = separator.num_spk
         self.num_noise_type = getattr(self.separator, "num_noise_type", 1)
 
-<<<<<<< HEAD
         if loss_type not in ("ci_sdr", "si_snr", "snr") and isinstance(
-=======
-        if loss_type not in ("snr", "si_snr", "ci_sdr") and isinstance(
->>>>>>> 5e427ceb
-            encoder, ConvEncoder
+          encoder, ConvEncoder
         ):
             raise TypeError(f"{loss_type} is not supported with {type(ConvEncoder)}")
 
@@ -93,16 +80,8 @@
         # whether to compute the TF-domain loss while enforcing STFT consistency
         self.stft_consistency = stft_consistency
 
-<<<<<<< HEAD
-        if stft_consistency and loss_type in (
-            "mask_mse",
-            "ci_sdr",
-            "si_snr",
-            "snr",
-        ):
-=======
+
         if stft_consistency and loss_type in ("mask_mse", "snr", "si_snr", "ci_sdr"):
->>>>>>> 5e427ceb
             raise ValueError(
                 f"stft_consistency will not work when '{loss_type}' loss is used"
             )
@@ -362,15 +341,10 @@
         )
 
         # add stats for logging
-<<<<<<< HEAD
         if self.loss_type not in ("ci_sdr", "si_snr", "snr"):
             if "si_snr" in stats_ret:
                 si_snr = stats_ret["si_snr"]
             elif self.training:
-=======
-        if self.loss_type not in ("snr", "ci_sdr", "si_snr"):
-            if self.training:
->>>>>>> 5e427ceb
                 si_snr = None
             else:
                 speech_pre = [self.decoder(ps, speech_lengths)[0] for ps in speech_pre]
@@ -428,10 +402,7 @@
                         or (Batch, num_speaker, samples, channels)
             noise_ref: (Batch, num_noise_type, samples)
                         or (Batch, num_speaker, samples, channels)
-<<<<<<< HEAD
-=======
-            cal_loss: whether to calculate enh loss, default is True
->>>>>>> 5e427ceb
+
 
         Returns:
             loss: (torch.Tensor) speech enhancement loss
@@ -445,12 +416,9 @@
         feature_mix, flens = self.encoder(speech_mix, speech_lengths)
         feature_pre, flens, others = self.separator(feature_mix, flens)
 
-<<<<<<< HEAD
         stats = {}
         if self.loss_type not in ("ci_sdr", "si_snr", "snr"):
-=======
-        if self.loss_type not in ("snr", "si_snr", "ci_sdr"):
->>>>>>> 5e427ceb
+
             spectrum_mix = feature_mix
             spectrum_pre = feature_pre
             # predict separated speech and masks
@@ -462,7 +430,7 @@
                 spectrum_pre = [
                     self.encoder(sp, speech_lengths)[0] for sp in tmp_t_domain
                 ]
-<<<<<<< HEAD
+
 
             if (
                 spectrum_pre is not None
@@ -472,8 +440,7 @@
                 spectrum_pre = [
                     complex_impl(*torch.unbind(sp, dim=-1)) for sp in spectrum_pre
                 ]
-=======
->>>>>>> 5e427ceb
+
 
             # prepare reference speech and reference spectrum
             # List[ComplexTensor(Batch, T, F)] or List[ComplexTensor(Batch, T, C, F)]
@@ -607,9 +574,7 @@
                 speech_ref2 = speech_ref.clone()
             speech_ref2 = torch.unbind(speech_ref2, dim=1)
 
-<<<<<<< HEAD
-            if self.loss_type == "ci_sdr":
-=======
+
             if self.loss_type == "snr":
                 # compute snr loss
                 loss, perm = self._permutation_loss(
@@ -621,7 +586,6 @@
                     speech_ref, speech_pre, self.si_snr_loss_zeromean
                 )
             elif self.loss_type == "ci_sdr":
->>>>>>> 5e427ceb
                 # compute ci-snr loss
                 loss, perm = self._permutation_loss(
                     speech_ref2, speech_pre, self.ci_sdr_loss
@@ -651,22 +615,16 @@
         Returns:
             loss: (Batch,)
         """
-<<<<<<< HEAD
-        assert ref.dim() == inf.dim(), (ref.shape, inf.shape)
-=======
+
         assert ref.shape == inf.shape, (ref.shape, inf.shape)
->>>>>>> 5e427ceb
         if not is_torch_1_3_plus:
             # in case of binary masks
             ref = ref.type(inf.dtype)
         diff = ref - inf
-<<<<<<< HEAD
         if isinstance(diff, ComplexTensor) or (
             is_torch_1_8_plus and torch.is_complex(diff)
         ):
-=======
-        if is_complex(diff):
->>>>>>> 5e427ceb
+
             mseloss = diff.real ** 2 + diff.imag ** 2
         else:
             mseloss = diff ** 2
@@ -693,22 +651,16 @@
         Returns:
             loss: (Batch,)
         """
-<<<<<<< HEAD
-        assert ref.dim() == inf.dim(), (ref.shape, inf.shape)
-=======
+
         assert ref.shape == inf.shape, (ref.shape, inf.shape)
->>>>>>> 5e427ceb
         if not is_torch_1_3_plus:
             # in case of binary masks
             ref = ref.type(inf.dtype)
         diff = ref - inf
-<<<<<<< HEAD
         if isinstance(diff, ComplexTensor) or (
             is_torch_1_8_plus and torch.is_complex(diff)
         ):
-=======
-        if is_complex(diff):
->>>>>>> 5e427ceb
+
             log_mse_loss = diff.real ** 2 + diff.imag ** 2
         else:
             log_mse_loss = diff ** 2
@@ -735,7 +687,6 @@
         Returns:
             loss: (Batch,)
         """
-<<<<<<< HEAD
         assert ref.dim() == inf.dim(), (ref.shape, inf.shape)
         if not is_torch_1_3_plus:
             # in case of binary masks
@@ -743,13 +694,7 @@
         if isinstance(inf, ComplexTensor) or (
             is_torch_1_8_plus and torch.is_complex(inf)
         ):
-=======
-        assert ref.shape == inf.shape, (ref.shape, inf.shape)
-        if not is_torch_1_3_plus:
-            # in case of binary masks
-            ref = ref.type(inf.dtype)
-        if is_complex(inf):
->>>>>>> 5e427ceb
+
             l1loss = abs(ref - inf + EPS)
         else:
             l1loss = abs(ref - inf)
