#!/usr/bin/env python3
import argparse
import logging
from pathlib import Path
import sys
from typing import Any
from typing import Optional
from typing import Sequence
from typing import Tuple
from typing import Union

import numpy as np
import torch
from typeguard import check_argument_types
from typeguard import check_return_type
from typing import List

from espnet.nets.batch_beam_search import BatchBeamSearch
from espnet.nets.batch_beam_search_online_sim import BatchBeamSearchOnlineSim
from espnet.nets.beam_search import BeamSearch
from espnet.nets.beam_search import Hypothesis
from espnet.nets.pytorch_backend.transformer.subsampling import TooShortUttError
from espnet.nets.scorer_interface import BatchScorerInterface
from espnet.nets.scorers.ctc import CTCPrefixScorer
from espnet.nets.scorers.length_bonus import LengthBonus
from espnet.utils.cli_utils import get_commandline_args
from espnet2.asr.transducer.beam_search_transducer import BeamSearchTransducer
from espnet2.asr.transducer.beam_search_transducer import Hypothesis as TransHypothesis
from espnet2.fileio.datadir_writer import DatadirWriter
from espnet2.tasks.asr import ASRTask
from espnet2.tasks.lm import LMTask
from espnet2.text.build_tokenizer import build_tokenizer
from espnet2.text.token_id_converter import TokenIDConverter
from espnet2.torch_utils.device_funcs import to_device
from espnet2.torch_utils.set_all_random_seed import set_all_random_seed
from espnet2.utils import config_argparse
from espnet2.utils.types import str2bool
from espnet2.utils.types import str2triple_str
from espnet2.utils.types import str_or_none


class Speech2Text:
    """Speech2Text class

    Examples:
        >>> import soundfile
        >>> speech2text = Speech2Text("asr_config.yml", "asr.pth")
        >>> audio, rate = soundfile.read("speech.wav")
        >>> speech2text(audio)
        [(text, token, token_int, hypothesis object), ...]

    """

    def __init__(
        self,
        asr_train_config: Union[Path, str] = None,
        asr_model_file: Union[Path, str] = None,
        transducer_conf: dict = None,
        lm_train_config: Union[Path, str] = None,
        lm_file: Union[Path, str] = None,
        ngram_scorer: str = "full",
        ngram_file: Union[Path, str] = None,
        token_type: str = None,
        bpemodel: str = None,
        device: str = "cpu",
        maxlenratio: float = 0.0,
        minlenratio: float = 0.0,
        batch_size: int = 1,
        dtype: str = "float32",
        beam_size: int = 20,
        ctc_weight: float = 0.5,
        lm_weight: float = 1.0,
        ngram_weight: float = 0.9,
        penalty: float = 0.0,
        nbest: int = 1,
        streaming: bool = False,
    ):
        assert check_argument_types()

        # 1. Build ASR model
        scorers = {}
        asr_model, asr_train_args = ASRTask.build_model_from_file(
            asr_train_config, asr_model_file, device
        )
        asr_model.to(dtype=getattr(torch, dtype)).eval()

        decoder = asr_model.decoder

        ctc = CTCPrefixScorer(ctc=asr_model.ctc, eos=asr_model.eos)
        token_list = asr_model.token_list
        scorers.update(
            decoder=decoder,
            ctc=ctc,
            length_bonus=LengthBonus(len(token_list)),
        )

        # 2. Build Language model
        if lm_train_config is not None:
            lm, lm_train_args = LMTask.build_model_from_file(
                lm_train_config, lm_file, device
            )
            scorers["lm"] = lm.lm

<<<<<<< HEAD
        # 3. Build BeamSearch object
        if asr_model.transducer_decoder:
            beam_search_transducer = BeamSearchTransducer(
                decoder=asr_model.transducer_decoder,
                joint_network=asr_model.joint_network,
                beam_size=beam_size,
                lm=scorers["lm"] if "lm" in scorers else None,
                lm_weight=lm_weight,
                **transducer_conf,
            )
            beam_search = None
        else:
            beam_search_transducer = None

            weights = dict(
                decoder=1.0 - ctc_weight,
                ctc=ctc_weight,
                lm=lm_weight,
                length_bonus=penalty,
            )
            beam_search = BeamSearch(
                beam_size=beam_size,
                weights=weights,
                scorers=scorers,
                sos=asr_model.sos,
                eos=asr_model.eos,
                vocab_size=len(token_list),
                token_list=token_list,
                pre_beam_score_key=None if ctc_weight == 1.0 else "full",
            )

            # TODO(karita): make all scorers batchfied
            if batch_size == 1:
                non_batch = [
                    k
                    for k, v in beam_search.full_scorers.items()
                    if not isinstance(v, BatchScorerInterface)
                ]
                if len(non_batch) == 0:
                    beam_search.__class__ = BatchBeamSearch
                    logging.info("BatchBeamSearch implementation is selected.")
                else:
                    logging.warning(
                        f"As non-batch scorers {non_batch} are found, "
                        f"fall back to non-batch implementation."
                    )
            beam_search.to(device=device, dtype=getattr(torch, dtype)).eval()
            for scorer in scorers.values():
                if isinstance(scorer, torch.nn.Module):
                    scorer.to(device=device, dtype=getattr(torch, dtype)).eval()
            logging.info(f"Beam_search: {beam_search}")
            logging.info(f"Decoding device={device}, dtype={dtype}")
=======
        # 3. Build ngram model
        if ngram_file is not None:
            if ngram_scorer == "full":
                from espnet.nets.scorers.ngram import NgramFullScorer

                ngram = NgramFullScorer(ngram_file, token_list)
            else:
                from espnet.nets.scorers.ngram import NgramPartScorer

                ngram = NgramPartScorer(ngram_file, token_list)
        else:
            ngram = None
        scorers["ngram"] = ngram

        # 4. Build BeamSearch object
        weights = dict(
            decoder=1.0 - ctc_weight,
            ctc=ctc_weight,
            lm=lm_weight,
            ngram=ngram_weight,
            length_bonus=penalty,
        )
        beam_search = BeamSearch(
            beam_size=beam_size,
            weights=weights,
            scorers=scorers,
            sos=asr_model.sos,
            eos=asr_model.eos,
            vocab_size=len(token_list),
            token_list=token_list,
            pre_beam_score_key=None if ctc_weight == 1.0 else "full",
        )
        # TODO(karita): make all scorers batchfied
        if batch_size == 1:
            non_batch = [
                k
                for k, v in beam_search.full_scorers.items()
                if not isinstance(v, BatchScorerInterface)
            ]
            if len(non_batch) == 0:
                if streaming:
                    beam_search.__class__ = BatchBeamSearchOnlineSim
                    beam_search.set_streaming_config(asr_train_config)
                    logging.info("BatchBeamSearchOnlineSim implementation is selected.")
                else:
                    beam_search.__class__ = BatchBeamSearch
                    logging.info("BatchBeamSearch implementation is selected.")
            else:
                logging.warning(
                    f"As non-batch scorers {non_batch} are found, "
                    f"fall back to non-batch implementation."
                )
        beam_search.to(device=device, dtype=getattr(torch, dtype)).eval()
        for scorer in scorers.values():
            if isinstance(scorer, torch.nn.Module):
                scorer.to(device=device, dtype=getattr(torch, dtype)).eval()
        logging.info(f"Beam_search: {beam_search}")
        logging.info(f"Decoding device={device}, dtype={dtype}")
>>>>>>> c9319e1c

        # 4. [Optional] Build Text converter: e.g. bpe-sym -> Text
        if token_type is None:
            token_type = asr_train_args.token_type
        if bpemodel is None:
            bpemodel = asr_train_args.bpemodel

        if token_type is None:
            tokenizer = None
        elif token_type == "bpe":
            if bpemodel is not None:
                tokenizer = build_tokenizer(token_type=token_type, bpemodel=bpemodel)
            else:
                tokenizer = None
        else:
            tokenizer = build_tokenizer(token_type=token_type)
        converter = TokenIDConverter(token_list=token_list)
        logging.info(f"Text tokenizer: {tokenizer}")

        self.asr_model = asr_model
        self.asr_train_args = asr_train_args
        self.converter = converter
        self.tokenizer = tokenizer
        self.beam_search = beam_search
        self.beam_search_transducer = beam_search_transducer
        self.maxlenratio = maxlenratio
        self.minlenratio = minlenratio
        self.device = device
        self.dtype = dtype
        self.nbest = nbest

    @torch.no_grad()
    def __call__(
        self, speech: Union[torch.Tensor, np.ndarray]
    ) -> List[
        Tuple[Optional[str], List[str], List[int], Union[Hypothesis, TransHypothesis]]
    ]:
        """Inference

        Args:
            data: Input speech data
        Returns:
            text, token, token_int, hyp

        """
        assert check_argument_types()

        # Input as audio signal
        if isinstance(speech, np.ndarray):
            speech = torch.tensor(speech)

        # data: (Nsamples,) -> (1, Nsamples)
        speech = speech.unsqueeze(0).to(getattr(torch, self.dtype))
        # lengths: (1,)
        lengths = speech.new_full([1], dtype=torch.long, fill_value=speech.size(1))
        batch = {"speech": speech, "speech_lengths": lengths}

        # a. To device
        batch = to_device(batch, device=self.device)

        # b. Forward Encoder
        enc, _ = self.asr_model.encode(**batch)
        assert len(enc) == 1, len(enc)

        # c. Passed the encoder result and the beam search
        if self.beam_search_transducer:
            nbest_hyps = self.beam_search_transducer(enc[0])
        else:
            nbest_hyps = self.beam_search(
                x=enc[0], maxlenratio=self.maxlenratio, minlenratio=self.minlenratio
            )

        nbest_hyps = nbest_hyps[: self.nbest]

        results = []
        for hyp in nbest_hyps:
            assert isinstance(hyp, (Hypothesis, TransHypothesis)), type(hyp)

            # remove sos/eos and get results
            if isinstance(hyp.yseq, list):
                token_int = hyp.yseq[1:-1]
            else:
                token_int = hyp.yseq[1:-1].tolist()

            # remove blank symbol id, which is assumed to be 0
            token_int = list(filter(lambda x: x != 0, token_int))

            # Change integer-ids to tokens
            token = self.converter.ids2tokens(token_int)

            if self.tokenizer is not None:
                text = self.tokenizer.tokens2text(token)
            else:
                text = None
            results.append((text, token, token_int, hyp))

        assert check_return_type(results)
        return results

    @staticmethod
    def from_pretrained(
        model_tag: Optional[str] = None,
        **kwargs: Optional[Any],
    ):
        """Build Speech2Text instance from the pretrained model.

        Args:
            model_tag (Optional[str]): Model tag of the pretrained models.
                Currently, the tags of espnet_model_zoo are supported.

        Returns:
            Speech2Text: Speech2Text instance.

        """
        if model_tag is not None:
            try:
                from espnet_model_zoo.downloader import ModelDownloader

            except ImportError:
                logging.error(
                    "`espnet_model_zoo` is not installed. "
                    "Please install via `pip install -U espnet_model_zoo`."
                )
                raise
            d = ModelDownloader()
            kwargs.update(**d.download_and_unpack(model_tag))

        return Speech2Text(**kwargs)


def inference(
    output_dir: str,
    maxlenratio: float,
    minlenratio: float,
    batch_size: int,
    dtype: str,
    beam_size: int,
    ngpu: int,
    seed: int,
    ctc_weight: float,
    lm_weight: float,
    ngram_weight: float,
    penalty: float,
    nbest: int,
    num_workers: int,
    log_level: Union[int, str],
    data_path_and_name_and_type: Sequence[Tuple[str, str, str]],
    key_file: Optional[str],
    asr_train_config: Optional[str],
    asr_model_file: Optional[str],
    lm_train_config: Optional[str],
    lm_file: Optional[str],
    word_lm_train_config: Optional[str],
    word_lm_file: Optional[str],
    ngram_file: Optional[str],
    model_tag: Optional[str],
    token_type: Optional[str],
    bpemodel: Optional[str],
    allow_variable_data_keys: bool,
<<<<<<< HEAD
    transducer_conf: Optional[dict],
=======
    streaming: bool,
>>>>>>> c9319e1c
):
    assert check_argument_types()
    if batch_size > 1:
        raise NotImplementedError("batch decoding is not implemented")
    if word_lm_train_config is not None:
        raise NotImplementedError("Word LM is not implemented")
    if ngpu > 1:
        raise NotImplementedError("only single GPU decoding is supported")

    logging.basicConfig(
        level=log_level,
        format="%(asctime)s (%(module)s:%(lineno)d) %(levelname)s: %(message)s",
    )

    if ngpu >= 1:
        device = "cuda"
    else:
        device = "cpu"

    # 1. Set random-seed
    set_all_random_seed(seed)

    # 2. Build speech2text
    speech2text_kwargs = dict(
        asr_train_config=asr_train_config,
        asr_model_file=asr_model_file,
        transducer_conf=transducer_conf,
        lm_train_config=lm_train_config,
        lm_file=lm_file,
        ngram_file=ngram_file,
        token_type=token_type,
        bpemodel=bpemodel,
        device=device,
        maxlenratio=maxlenratio,
        minlenratio=minlenratio,
        dtype=dtype,
        beam_size=beam_size,
        ctc_weight=ctc_weight,
        lm_weight=lm_weight,
        ngram_weight=ngram_weight,
        penalty=penalty,
        nbest=nbest,
        streaming=streaming,
    )
    speech2text = Speech2Text.from_pretrained(
        model_tag=model_tag,
        **speech2text_kwargs,
    )

    # 3. Build data-iterator
    loader = ASRTask.build_streaming_iterator(
        data_path_and_name_and_type,
        dtype=dtype,
        batch_size=batch_size,
        key_file=key_file,
        num_workers=num_workers,
        preprocess_fn=ASRTask.build_preprocess_fn(speech2text.asr_train_args, False),
        collate_fn=ASRTask.build_collate_fn(speech2text.asr_train_args, False),
        allow_variable_data_keys=allow_variable_data_keys,
        inference=True,
    )

    # 7 .Start for-loop
    # FIXME(kamo): The output format should be discussed about
    with DatadirWriter(output_dir) as writer:
        for keys, batch in loader:
            assert isinstance(batch, dict), type(batch)
            assert all(isinstance(s, str) for s in keys), keys
            _bs = len(next(iter(batch.values())))
            assert len(keys) == _bs, f"{len(keys)} != {_bs}"
            batch = {k: v[0] for k, v in batch.items() if not k.endswith("_lengths")}

            # N-best list of (text, token, token_int, hyp_object)
            try:
                results = speech2text(**batch)
            except TooShortUttError as e:
                logging.warning(f"Utterance {keys} {e}")
                hyp = Hypothesis(score=0.0, scores={}, states={}, yseq=[])
                results = [[" ", ["<space>"], [2], hyp]] * nbest

            # Only supporting batch_size==1
            key = keys[0]
            for n, (text, token, token_int, hyp) in zip(range(1, nbest + 1), results):
                # Create a directory: outdir/{n}best_recog
                ibest_writer = writer[f"{n}best_recog"]

                # Write the result to each file
                ibest_writer["token"][key] = " ".join(token)
                ibest_writer["token_int"][key] = " ".join(map(str, token_int))
                ibest_writer["score"][key] = str(hyp.score)

                if text is not None:
                    ibest_writer["text"][key] = text


def get_parser():
    parser = config_argparse.ArgumentParser(
        description="ASR Decoding",
        formatter_class=argparse.ArgumentDefaultsHelpFormatter,
    )

    # Note(kamo): Use '_' instead of '-' as separator.
    # '-' is confusing if written in yaml.
    parser.add_argument(
        "--log_level",
        type=lambda x: x.upper(),
        default="INFO",
        choices=("CRITICAL", "ERROR", "WARNING", "INFO", "DEBUG", "NOTSET"),
        help="The verbose level of logging",
    )

    parser.add_argument("--output_dir", type=str, required=True)
    parser.add_argument(
        "--ngpu",
        type=int,
        default=0,
        help="The number of gpus. 0 indicates CPU mode",
    )
    parser.add_argument("--seed", type=int, default=0, help="Random seed")
    parser.add_argument(
        "--dtype",
        default="float32",
        choices=["float16", "float32", "float64"],
        help="Data type",
    )
    parser.add_argument(
        "--num_workers",
        type=int,
        default=1,
        help="The number of workers used for DataLoader",
    )

    group = parser.add_argument_group("Input data related")
    group.add_argument(
        "--data_path_and_name_and_type",
        type=str2triple_str,
        required=True,
        action="append",
    )
    group.add_argument("--key_file", type=str_or_none)
    group.add_argument("--allow_variable_data_keys", type=str2bool, default=False)

    group = parser.add_argument_group("The model configuration related")
    group.add_argument(
        "--asr_train_config",
        type=str,
        help="ASR training configuration",
    )
    group.add_argument(
        "--asr_model_file",
        type=str,
        help="ASR model parameter file",
    )
    group.add_argument(
        "--lm_train_config",
        type=str,
        help="LM training configuration",
    )
    group.add_argument(
        "--lm_file",
        type=str,
        help="LM parameter file",
    )
    group.add_argument(
        "--word_lm_train_config",
        type=str,
        help="Word LM training configuration",
    )
    group.add_argument(
        "--word_lm_file",
        type=str,
        help="Word LM parameter file",
    )
    group.add_argument(
        "--ngram_file",
        type=str,
        help="N-gram parameter file",
    )
    group.add_argument(
        "--model_tag",
        type=str,
        help="Pretrained model tag. If specify this option, *_train_config and "
        "*_file will be overwritten",
    )

    group = parser.add_argument_group("Beam-search related")
    group.add_argument(
        "--batch_size",
        type=int,
        default=1,
        help="The batch size for inference",
    )
    group.add_argument("--nbest", type=int, default=1, help="Output N-best hypotheses")
    group.add_argument("--beam_size", type=int, default=20, help="Beam size")
    group.add_argument("--penalty", type=float, default=0.0, help="Insertion penalty")
    group.add_argument(
        "--maxlenratio",
        type=float,
        default=0.0,
        help="Input length ratio to obtain max output length. "
        "If maxlenratio=0.0 (default), it uses a end-detect "
        "function "
        "to automatically find maximum hypothesis lengths."
        "If maxlenratio<0.0, its absolute value is interpreted"
        "as a constant max output length",
    )
    group.add_argument(
        "--minlenratio",
        type=float,
        default=0.0,
        help="Input length ratio to obtain min output length",
    )
    group.add_argument(
        "--ctc_weight",
        type=float,
        default=0.5,
        help="CTC weight in joint decoding",
    )
    group.add_argument("--lm_weight", type=float, default=1.0, help="RNNLM weight")
    group.add_argument("--ngram_weight", type=float, default=0.9, help="ngram weight")
    group.add_argument("--streaming", type=str2bool, default=False)

    group.add_argument(
        "--transducer_conf",
        default=None,
        help="The keyword arguments for transducer beam search.",
    )

    group = parser.add_argument_group("Text converter related")
    group.add_argument(
        "--token_type",
        type=str_or_none,
        default=None,
        choices=["char", "bpe", None],
        help="The token type for ASR model. "
        "If not given, refers from the training args",
    )
    group.add_argument(
        "--bpemodel",
        type=str_or_none,
        default=None,
        help="The model path of sentencepiece. "
        "If not given, refers from the training args",
    )

    return parser


def main(cmd=None):
    print(get_commandline_args(), file=sys.stderr)
    parser = get_parser()
    args = parser.parse_args(cmd)
    kwargs = vars(args)
    kwargs.pop("config", None)
    inference(**kwargs)


if __name__ == "__main__":
    main()<|MERGE_RESOLUTION|>--- conflicted
+++ resolved
@@ -101,8 +101,21 @@
             )
             scorers["lm"] = lm.lm
 
-<<<<<<< HEAD
-        # 3. Build BeamSearch object
+        # 3. Build ngram model
+        if ngram_file is not None:
+            if ngram_scorer == "full":
+                from espnet.nets.scorers.ngram import NgramFullScorer
+
+                ngram = NgramFullScorer(ngram_file, token_list)
+            else:
+                from espnet.nets.scorers.ngram import NgramPartScorer
+
+                ngram = NgramPartScorer(ngram_file, token_list)
+        else:
+            ngram = None
+        scorers["ngram"] = ngram
+            
+        # 4. Build BeamSearch object
         if asr_model.transducer_decoder:
             beam_search_transducer = BeamSearchTransducer(
                 decoder=asr_model.transducer_decoder,
@@ -141,81 +154,28 @@
                     if not isinstance(v, BatchScorerInterface)
                 ]
                 if len(non_batch) == 0:
-                    beam_search.__class__ = BatchBeamSearch
-                    logging.info("BatchBeamSearch implementation is selected.")
+                    if streaming:
+                        beam_search.__class__ = BatchBeamSearchOnlineSim
+                        beam_search.set_streaming_config(asr_train_config)
+                        logging.info("BatchBeamSearchOnlineSim implementation is selected.")
+                    else:
+                        beam_search.__class__ = BatchBeamSearch
+                        logging.info("BatchBeamSearch implementation is selected.")
                 else:
                     logging.warning(
                         f"As non-batch scorers {non_batch} are found, "
                         f"fall back to non-batch implementation."
                     )
+
             beam_search.to(device=device, dtype=getattr(torch, dtype)).eval()
             for scorer in scorers.values():
                 if isinstance(scorer, torch.nn.Module):
                     scorer.to(device=device, dtype=getattr(torch, dtype)).eval()
             logging.info(f"Beam_search: {beam_search}")
             logging.info(f"Decoding device={device}, dtype={dtype}")
-=======
-        # 3. Build ngram model
-        if ngram_file is not None:
-            if ngram_scorer == "full":
-                from espnet.nets.scorers.ngram import NgramFullScorer
-
-                ngram = NgramFullScorer(ngram_file, token_list)
-            else:
-                from espnet.nets.scorers.ngram import NgramPartScorer
-
-                ngram = NgramPartScorer(ngram_file, token_list)
-        else:
-            ngram = None
-        scorers["ngram"] = ngram
-
-        # 4. Build BeamSearch object
-        weights = dict(
-            decoder=1.0 - ctc_weight,
-            ctc=ctc_weight,
-            lm=lm_weight,
-            ngram=ngram_weight,
-            length_bonus=penalty,
-        )
-        beam_search = BeamSearch(
-            beam_size=beam_size,
-            weights=weights,
-            scorers=scorers,
-            sos=asr_model.sos,
-            eos=asr_model.eos,
-            vocab_size=len(token_list),
-            token_list=token_list,
-            pre_beam_score_key=None if ctc_weight == 1.0 else "full",
-        )
-        # TODO(karita): make all scorers batchfied
-        if batch_size == 1:
-            non_batch = [
-                k
-                for k, v in beam_search.full_scorers.items()
-                if not isinstance(v, BatchScorerInterface)
-            ]
-            if len(non_batch) == 0:
-                if streaming:
-                    beam_search.__class__ = BatchBeamSearchOnlineSim
-                    beam_search.set_streaming_config(asr_train_config)
-                    logging.info("BatchBeamSearchOnlineSim implementation is selected.")
-                else:
-                    beam_search.__class__ = BatchBeamSearch
-                    logging.info("BatchBeamSearch implementation is selected.")
-            else:
-                logging.warning(
-                    f"As non-batch scorers {non_batch} are found, "
-                    f"fall back to non-batch implementation."
-                )
-        beam_search.to(device=device, dtype=getattr(torch, dtype)).eval()
-        for scorer in scorers.values():
-            if isinstance(scorer, torch.nn.Module):
-                scorer.to(device=device, dtype=getattr(torch, dtype)).eval()
-        logging.info(f"Beam_search: {beam_search}")
-        logging.info(f"Decoding device={device}, dtype={dtype}")
->>>>>>> c9319e1c
-
-        # 4. [Optional] Build Text converter: e.g. bpe-sym -> Text
+
+
+        # 5. [Optional] Build Text converter: e.g. bpe-sym -> Text
         if token_type is None:
             token_type = asr_train_args.token_type
         if bpemodel is None:
@@ -373,11 +333,8 @@
     token_type: Optional[str],
     bpemodel: Optional[str],
     allow_variable_data_keys: bool,
-<<<<<<< HEAD
     transducer_conf: Optional[dict],
-=======
     streaming: bool,
->>>>>>> c9319e1c
 ):
     assert check_argument_types()
     if batch_size > 1:
