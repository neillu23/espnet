#!/usr/bin/env python3

"""Griffin-Lim related modules."""

# Copyright 2019 Tomoki Hayashi
#  Apache 2.0  (http://www.apache.org/licenses/LICENSE-2.0)

import logging
<<<<<<< HEAD
from distutils.version import LooseVersion
=======
>>>>>>> 57c05436
from functools import partial
from typing import Optional

import librosa
import numpy as np
import torch
<<<<<<< HEAD
=======
from packaging.version import parse as V
>>>>>>> 57c05436
from typeguard import check_argument_types

EPS = 1e-10


def logmel2linear(
    lmspc: np.ndarray,
    fs: int,
    n_fft: int,
    n_mels: int,
    fmin: int = None,
    fmax: int = None,
) -> np.ndarray:
    """Convert log Mel filterbank to linear spectrogram.

    Args:
        lmspc: Log Mel filterbank (T, n_mels).
        fs: Sampling frequency.
        n_fft: The number of FFT points.
        n_mels: The number of mel basis.
        f_min: Minimum frequency to analyze.
        f_max: Maximum frequency to analyze.

    Returns:
        Linear spectrogram (T, n_fft // 2 + 1).

    """
    assert lmspc.shape[1] == n_mels
    fmin = 0 if fmin is None else fmin
    fmax = fs / 2 if fmax is None else fmax
    mspc = np.power(10.0, lmspc)
    mel_basis = librosa.filters.mel(
        sr=fs, n_fft=n_fft, n_mels=n_mels, fmin=fmin, fmax=fmax
    )
    inv_mel_basis = np.linalg.pinv(mel_basis)
    return np.maximum(EPS, np.dot(inv_mel_basis, mspc.T).T)


def griffin_lim(
    spc: np.ndarray,
    n_fft: int,
    n_shift: int,
    win_length: int = None,
    window: Optional[str] = "hann",
    n_iter: Optional[int] = 32,
) -> np.ndarray:
    """Convert linear spectrogram into waveform using Griffin-Lim.

    Args:
        spc: Linear spectrogram (T, n_fft // 2 + 1).
        n_fft: The number of FFT points.
        n_shift: Shift size in points.
        win_length: Window length in points.
        window: Window function type.
        n_iter: The number of iterations.

    Returns:
        Reconstructed waveform (N,).

    """
    # assert the size of input linear spectrogram
    assert spc.shape[1] == n_fft // 2 + 1

    if V(librosa.__version__) >= V("0.7.0"):
        # use librosa's fast Grriffin-Lim algorithm
        spc = np.abs(spc.T)
        y = librosa.griffinlim(
            S=spc,
            n_iter=n_iter,
            hop_length=n_shift,
            win_length=win_length,
            window=window,
            center=True if spc.shape[1] > 1 else False,
        )
    else:
        # use slower version of Grriffin-Lim algorithm
        logging.warning(
            "librosa version is old. use slow version of Grriffin-Lim algorithm."
            "if you want to use fast Griffin-Lim, please update librosa via "
            "`source ./path.sh && pip install librosa==0.7.0`."
        )
        cspc = np.abs(spc).astype(np.complex).T
        angles = np.exp(2j * np.pi * np.random.rand(*cspc.shape))
        y = librosa.istft(cspc * angles, n_shift, win_length, window=window)
        for i in range(n_iter):
            angles = np.exp(
                1j
                * np.angle(librosa.stft(y, n_fft, n_shift, win_length, window=window))
            )
            y = librosa.istft(cspc * angles, n_shift, win_length, window=window)

    return y


# TODO(kan-bayashi): write as torch.nn.Module
class Spectrogram2Waveform(object):
    """Spectrogram to waveform conversion module."""

    def __init__(
        self,
        n_fft: int,
        n_shift: int,
        fs: int = None,
        n_mels: int = None,
        win_length: int = None,
        window: Optional[str] = "hann",
        fmin: int = None,
        fmax: int = None,
        griffin_lim_iters: Optional[int] = 8,
    ):
        """Initialize module.

        Args:
            fs: Sampling frequency.
            n_fft: The number of FFT points.
            n_shift: Shift size in points.
            n_mels: The number of mel basis.
            win_length: Window length in points.
            window: Window function type.
            f_min: Minimum frequency to analyze.
            f_max: Maximum frequency to analyze.
            griffin_lim_iters: The number of iterations.

        """
        assert check_argument_types()
        self.fs = fs
        self.logmel2linear = (
            partial(
                logmel2linear, fs=fs, n_fft=n_fft, n_mels=n_mels, fmin=fmin, fmax=fmax
            )
            if n_mels is not None
            else None
        )
        self.griffin_lim = partial(
            griffin_lim,
            n_fft=n_fft,
            n_shift=n_shift,
            win_length=win_length,
            window=window,
            n_iter=griffin_lim_iters,
        )
        self.params = dict(
            n_fft=n_fft,
            n_shift=n_shift,
            win_length=win_length,
            window=window,
            n_iter=griffin_lim_iters,
        )
        if n_mels is not None:
            self.params.update(fs=fs, n_mels=n_mels, fmin=fmin, fmax=fmax)

    def __repr__(self):
        retval = f"{self.__class__.__name__}("
        for k, v in self.params.items():
            retval += f"{k}={v}, "
        retval += ")"
        return retval

    def __call__(self, spc: torch.Tensor) -> torch.Tensor:
        """Convert spectrogram to waveform.

        Args:
            spc: Log Mel filterbank (T_feats, n_mels)
                or linear spectrogram (T_feats, n_fft // 2 + 1).

        Returns:
            Tensor: Reconstructed waveform (T_wav,).

        """
        device = spc.device
        dtype = spc.dtype
        spc = spc.cpu().numpy()
        if self.logmel2linear is not None:
            spc = self.logmel2linear(spc)
        wav = self.griffin_lim(spc)
        return torch.tensor(wav).to(device=device, dtype=dtype)<|MERGE_RESOLUTION|>--- conflicted
+++ resolved
@@ -6,20 +6,13 @@
 #  Apache 2.0  (http://www.apache.org/licenses/LICENSE-2.0)
 
 import logging
-<<<<<<< HEAD
-from distutils.version import LooseVersion
-=======
->>>>>>> 57c05436
 from functools import partial
 from typing import Optional
 
 import librosa
 import numpy as np
 import torch
-<<<<<<< HEAD
-=======
 from packaging.version import parse as V
->>>>>>> 57c05436
 from typeguard import check_argument_types
 
 EPS = 1e-10
