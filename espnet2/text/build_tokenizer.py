--- conflicted
+++ resolved
@@ -79,13 +79,10 @@
 
     elif "whisper" in token_type:
         return OpenAIWhisperTokenizer(
-<<<<<<< HEAD
             bpemodel,
             language=tokenizer_language,
             added_tokens_txt=non_linguistic_symbols,
-=======
-            model_type=bpemodel, language=tokenizer_language, sot=sot_asr
->>>>>>> 688d87c8
+            sot=sot_asr,
         )
 
     else:
